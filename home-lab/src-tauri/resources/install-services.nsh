!macro NSIS_HOOK_POSTINSTALL
  CreateDirectory "$INSTDIR\conf"
  ${IfNot} ${FileExists} "$INSTDIR\conf\dns.yaml"
    ; Si, pour une raison X, la ressource n'a pas été copiée :
    CopyFiles /SILENT "$INSTDIR\dns.yaml" "$INSTDIR\conf\dns.yaml"
  ${EndIf}
  nsExec::Exec '"$INSTDIR\\home-dns.exe" install'
  nsExec::Exec '"$INSTDIR\\home-proxy.exe" install'
    ; Exécution après installation
  ; Forcer l’élévation (si pas déjà perMachine)
  ; et lancer WSL sans distribution
  nsExec::ExecToLog 'powershell -ExecutionPolicy Bypass -Command "wsl --install --no-distribution"'
!macroend

!macro NSIS_HOOK_POSTUNINSTALL
  nsExec::Exec '"$INSTDIR\\home-dns.exe" uninstall'
  nsExec::Exec '"$INSTDIR\\home-proxy.exe" uninstall'
!macroend

<<<<<<< HEAD
=======
!macro NSIS_HOOK_POSTINSTALL
  ; Exécution après installation
  ; Forcer l’élévation (si pas déjà perMachine)
  ; et lancer WSL sans distribution
  nsExec::ExecToLog 'powershell -ExecutionPolicy Bypass -Command "wsl --install --no-distribution"'
!macroend
>>>>>>> 228db864
<|MERGE_RESOLUTION|>--- conflicted
+++ resolved
@@ -17,12 +17,3 @@
   nsExec::Exec '"$INSTDIR\\home-proxy.exe" uninstall'
 !macroend
 
-<<<<<<< HEAD
-=======
-!macro NSIS_HOOK_POSTINSTALL
-  ; Exécution après installation
-  ; Forcer l’élévation (si pas déjà perMachine)
-  ; et lancer WSL sans distribution
-  nsExec::ExecToLog 'powershell -ExecutionPolicy Bypass -Command "wsl --install --no-distribution"'
-!macroend
->>>>>>> 228db864
