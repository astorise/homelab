--- conflicted
+++ resolved
@@ -39,11 +39,8 @@
     "resources": {
       "resources/logs": "logs",
       "resources/conf": "conf",
-      "resources/bin": "bin",
-<<<<<<< HEAD
-=======
+      "resources/bin": "bin
       "resources/wsl": "wsl",
->>>>>>> 706595a3
       "icons": "icons",
       "resources/version.txt": "version.txt"
     },
