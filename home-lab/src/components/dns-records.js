import { dns_add_record, dns_list_records, dns_remove_record } from '../tauri.js';

class DnsRecords extends HTMLElement {
  constructor() {
    super();
    this._retryHandle = null;
    this._hasSuccessfulLoad = false;
<<<<<<< HEAD
    this._records = [];
=======
    this._lastError = null;
>>>>>>> e36a2c39
  }

  connectedCallback() {
    this.load();
  }

  disconnectedCallback() {
    this.clearRetry();
  }

  clearRetry() {
    if (this._retryHandle) {
      clearTimeout(this._retryHandle);
      this._retryHandle = null;
    }
  }

  scheduleRetry() {
    this.clearRetry();
    this._retryHandle = setTimeout(() => this.load(), 2000);
  }

  renderLoading() {
    const errorHint = this._lastError
      ? `<p class="text-sm text-red-600 mt-2">Dernière erreur: ${this._lastError}</p>`
      : `<p class="text-sm text-gray-500">Tentative automatique toutes les 2&nbsp;s...</p>`;
    this.innerHTML = `
      <div class="p-4 bg-gray-100 rounded">
        <h2 class="font-bold mb-2">DNS Records</h2>
        <div class="flex items-center gap-2 text-gray-600">
          <span class="spinner" aria-hidden="true"></span>
          <span>Connexion en cours...</span>
        </div>
        ${errorHint}
      </div>`;
  }

  renderRecordsList(records) {
    if (!records.length) {
      return '<li class="text-sm text-gray-600">Aucun enregistrement.</li>';
    }
    return records
      .map((record) => {
        const ttl = record.ttl ?? '—';
        const renderValues = (type, values) => {
          if (!Array.isArray(values) || values.length === 0) return '';
          return `
            <ul class="ml-4 mt-2 space-y-1">
              ${values
                .map(
                  (value) => `
                    <li class="flex items-center justify-between gap-2 text-sm">
                      <span class="font-mono">${type} → ${value}</span>
                      <button
                        type="button"
                        class="dns-remove-record text-xs text-red-600 hover:text-red-800"
                        data-name="${record.name}"
                        data-rrtype="${type}"
                        data-value="${value}"
                      >Supprimer</button>
                    </li>`
                )
                .join('')}
            </ul>`;
        };
        return `
          <li class="border-b border-gray-200 pb-3 mb-3 last:pb-0 last:mb-0 last:border-none">
            <div class="flex items-center justify-between">
              <span class="font-semibold">${record.name}</span>
              <span class="text-xs text-gray-500">TTL: ${ttl}</span>
            </div>
            ${renderValues('A', record.a)}
            ${renderValues('AAAA', record.aaaa)}
          </li>`;
      })
      .join('');
  }

  attachEventHandlers() {
    const form = this.querySelector('#dns-add-form');
    if (form) {
      form.addEventListener('submit', (event) => this.handleAdd(event));
    }
    this.querySelectorAll('.dns-remove-record').forEach((btn) => {
      btn.addEventListener('click', (event) => this.handleRemove(event));
    });
  }

  renderSuccess(records) {
    this._records = Array.isArray(records) ? records : [];
    this.innerHTML = `
      <div class="p-4 bg-gray-100 rounded">
        <h2 class="font-bold mb-2">DNS Records</h2>
        <ul class="list-disc pl-5 space-y-2">
          ${this.renderRecordsList(this._records)}
        </ul>
        <form id="dns-add-form" class="mt-4 grid gap-2 sm:grid-cols-5" autocomplete="off">
          <input
            name="name"
            type="text"
            required
            placeholder="Nom"
            class="sm:col-span-2 rounded border border-gray-300 px-2 py-1"
          />
          <select
            name="rrtype"
            class="rounded border border-gray-300 px-2 py-1"
            required
          >
            <option value="A">A</option>
            <option value="AAAA">AAAA</option>
          </select>
          <input
            name="value"
            type="text"
            required
            placeholder="Adresse IP"
            class="rounded border border-gray-300 px-2 py-1"
          />
          <input
            name="ttl"
            type="number"
            min="1"
            step="1"
            value="300"
            placeholder="TTL"
            class="rounded border border-gray-300 px-2 py-1"
          />
          <button
            type="submit"
            class="sm:col-span-5 justify-self-start bg-blue-600 text-white px-3 py-1 rounded hover:bg-blue-700"
          >Ajouter</button>
        </form>
      </div>`;
    this.attachEventHandlers();
  }

  renderError(err) {
    this.innerHTML = `
      <div class="p-4 bg-yellow-100 text-yellow-900 rounded">
        <h2 class="font-bold mb-2">DNS Records</h2>
        <p class="mb-1">Erreur: ${err?.message || err}</p>
        <p class="text-sm opacity-80">Activez le mock (VITE_TAURI_MOCK=1) si le backend n'est pas lance.</p>
      </div>`;
  }

  async load() {
    this.clearRetry();
    if (!this._hasSuccessfulLoad) {
      this.renderLoading();
    }
    try {
      const records = await dns_list_records();
      this._hasSuccessfulLoad = true;
      this._lastError = null;
      this.renderSuccess(records);
    } catch (err) {
      const message = err?.message || String(err);
      this._lastError = message;
      if (this._hasSuccessfulLoad) {
        this.renderError(err);
        showError(message);
      } else {
        this.renderLoading();
      }
      this.scheduleRetry();
    }
  }

  async handleAdd(event) {
    event.preventDefault();
    const form = event.currentTarget;
    const submitBtn = form.querySelector('button[type="submit"]');
    const data = new FormData(form);
    const name = (data.get('name') || '').trim();
    const rrtype = (data.get('rrtype') || '').toString().toUpperCase();
    const value = (data.get('value') || '').trim();
    const ttlValue = data.get('ttl');
    const ttl = ttlValue === '' || ttlValue === null ? undefined : Number.parseInt(ttlValue, 10);
    if (!name || !rrtype || !value) {
      showError('Veuillez remplir tous les champs pour ajouter un enregistrement.');
      return;
    }
    if (submitBtn) {
      submitBtn.disabled = true;
      submitBtn.textContent = 'Ajout...';
    }
    try {
      const res = await dns_add_record({ name, rrtype, value, ttl });
      if (!res?.ok) {
        throw new Error(res?.message || 'Échec de l\'ajout de l\'enregistrement.');
      }
      form.reset();
      if (form.querySelector('input[name="ttl"]')) {
        form.querySelector('input[name="ttl"]').value = '300';
      }
      await this.load();
    } catch (err) {
      showError(err.message || String(err));
    } finally {
      if (submitBtn) {
        submitBtn.disabled = false;
        submitBtn.textContent = 'Ajouter';
      }
    }
  }

  async handleRemove(event) {
    event.preventDefault();
    const btn = event.currentTarget;
    const { name, rrtype, value } = btn.dataset;
    if (btn) {
      btn.disabled = true;
      btn.textContent = 'Suppression...';
    }
    try {
      const res = await dns_remove_record({ name, rrtype, value });
      if (!res?.ok) {
        throw new Error(res?.message || 'Échec de la suppression de l\'enregistrement.');
      }
      await this.load();
    } catch (err) {
      if (btn) {
        btn.disabled = false;
        btn.textContent = 'Supprimer';
      }
      showError(err.message || String(err));
    }
  }
}

customElements.define('dns-records', DnsRecords);
<|MERGE_RESOLUTION|>--- conflicted
+++ resolved
@@ -5,11 +5,7 @@
     super();
     this._retryHandle = null;
     this._hasSuccessfulLoad = false;
-<<<<<<< HEAD
-    this._records = [];
-=======
     this._lastError = null;
->>>>>>> e36a2c39
   }
 
   connectedCallback() {
