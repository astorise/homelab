---
name: Build Tauri

'on':
  push:
    branches-ignore:
      - 'codex/*'
  workflow_dispatch: {}

jobs:
  build:
    runs-on: windows-latest
    env:
      CARGO_TARGET_DIR: target
    steps:
      - uses: actions/checkout@v4
      - uses: actions/setup-node@v4
        with:
          node-version: '20'
      - uses: actions-rs/toolchain@v1
        with:
          profile: minimal
          toolchain: stable
          override: true
<<<<<<< HEAD
      - name: Build home-proxy service
        run: cargo build --release --manifest-path home-proxy/Cargo.toml
      - name: Build home-dns service
        run: cargo build --release --manifest-path home-dns/Cargo.toml
=======
      - name: Install cross
        shell: bash
        run: |
          HOST=$(rustc -vV | sed -n 's/^host: //p')
          cargo install cross --git https://github.com/cross-rs/cross --locked --target "$HOST"
      - name: Build home-proxy service
        env:
          RUSTFLAGS: "-C target-feature=+crt-static"
        shell: bash
        run: cross build --release --target x86_64-pc-windows-gnu --manifest-path home-proxy/Cargo.toml
      - name: Build home-dns service
        env:
          RUSTFLAGS: "-C target-feature=+crt-static"
        shell: bash
        run: cross build --release --target x86_64-pc-windows-gnu --manifest-path home-dns/Cargo.toml
>>>>>>> d5cd4635
      - name: Copy service binaries
        shell: bash
        run: |
          mkdir -p home-lab/src-tauri/resources
<<<<<<< HEAD
          cp target/release/home-proxy.exe home-lab/src-tauri/resources/
          cp target/release/home-dns.exe home-lab/src-tauri/resources/
      - name: Installer dépendances JS
        working-directory: home-lab
        run: npm ci
      - name: Builder Tauri
        working-directory: home-lab
        run: npm run tauri build -- --target x86_64-pc-windows-msvc
=======
          cp target/x86_64-pc-windows-gnu/release/home-proxy.exe home-lab/src-tauri/resources/
          cp target/x86_64-pc-windows-gnu/release/home-dns.exe home-lab/src-tauri/resources/
      - uses: tauri-apps/tauri-action@v1
        with:
          projectPath: ./home-lab
          args: build
>>>>>>> d5cd4635
      - uses: actions/upload-artifact@v4
        with:
          name: installer
          path: home-lab/src-tauri/target/release/bundle/**/*<|MERGE_RESOLUTION|>--- conflicted
+++ resolved
@@ -22,12 +22,6 @@
           profile: minimal
           toolchain: stable
           override: true
-<<<<<<< HEAD
-      - name: Build home-proxy service
-        run: cargo build --release --manifest-path home-proxy/Cargo.toml
-      - name: Build home-dns service
-        run: cargo build --release --manifest-path home-dns/Cargo.toml
-=======
       - name: Install cross
         shell: bash
         run: |
@@ -43,12 +37,6 @@
           RUSTFLAGS: "-C target-feature=+crt-static"
         shell: bash
         run: cross build --release --target x86_64-pc-windows-gnu --manifest-path home-dns/Cargo.toml
->>>>>>> d5cd4635
-      - name: Copy service binaries
-        shell: bash
-        run: |
-          mkdir -p home-lab/src-tauri/resources
-<<<<<<< HEAD
           cp target/release/home-proxy.exe home-lab/src-tauri/resources/
           cp target/release/home-dns.exe home-lab/src-tauri/resources/
       - name: Installer dépendances JS
@@ -57,14 +45,6 @@
       - name: Builder Tauri
         working-directory: home-lab
         run: npm run tauri build -- --target x86_64-pc-windows-msvc
-=======
-          cp target/x86_64-pc-windows-gnu/release/home-proxy.exe home-lab/src-tauri/resources/
-          cp target/x86_64-pc-windows-gnu/release/home-dns.exe home-lab/src-tauri/resources/
-      - uses: tauri-apps/tauri-action@v1
-        with:
-          projectPath: ./home-lab
-          args: build
->>>>>>> d5cd4635
       - uses: actions/upload-artifact@v4
         with:
           name: installer
